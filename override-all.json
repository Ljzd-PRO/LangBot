{
    "comment": "这是override.json支持的字段全集, 关于override.json机制, 请查看https://github.com/RockChinQ/QChatGPT/pull/271",
    "mirai_http_api_config": {
        "adapter": "WebSocketAdapter",
        "host": "localhost",
        "port": 8080,
        "verifyKey": "yirimirai",
        "qq": 1234567890
    },
    "openai_config": {
        "api_key": {
            "default": "openai_api_key"
        },
        "http_proxy": null,
        "reverse_proxy": null
    },
    "admin_qq": 0,
    "default_prompt": {
        "default": "如果我之后想获取帮助，请你说“输入!help获取帮助”"
    },
    "preset_mode": "normal",
    "response_rules": {
        "at": true,
        "prefix": [
            "/ai",
            "!ai",
            "！ai",
            "ai"
        ],
        "regexp": [],
        "random_rate": 0.0
    },
    "ignore_rules": {
        "prefix": [
            "/"
        ],
        "regexp": []
    },
    "income_msg_check": false,
    "sensitive_word_filter": true,
    "baidu_check": false,
    "baidu_api_key": "",
    "baidu_secret_key": "",
    "inappropriate_message_tips": "[百度云]请珍惜机器人，当前返回内容不合规",
    "encourage_sponsor_at_start": true,
    "prompt_submit_length": 2048,
    "completion_api_params": {
        "model": "gpt-3.5-turbo",
        "temperature": 0.9,
        "top_p": 1,
        "frequency_penalty": 0.2,
        "presence_penalty": 1.0
    },
    "image_api_params": {
        "size": "256x256"
    },
    "quote_origin": true,
    "include_image_description": true,
    "process_message_timeout": 30,
    "show_prefix": false,
    "blob_message_threshold": 256,
    "blob_message_strategy": "forward",
    "font_path": "",
    "retry_times": 3,
    "hide_exce_info_to_user": false,
    "sys_pool_num": 8,
    "admin_pool_num": 2,
    "user_pool_num": 6,
    "session_expire_time": 1200,
    "rate_limitation": 60,
    "rate_limit_strategy": "wait",
    "upgrade_dependencies": true,
    "report_usage": true,
<<<<<<< HEAD
    "logging_level": 20,
    "help_message": "此机器人通过调用大型语言模型生成回复，不具有情感。\n你可以用自然语言与其交流，回复的消息中[GPT]开头的为模型生成的语言，[bot]开头的为程序提示。\n欢迎到github.com/RockChinQ/QChatGPT 给个star"
=======
    "logging_level": 20
>>>>>>> a68e29df
}<|MERGE_RESOLUTION|>--- conflicted
+++ resolved
@@ -71,10 +71,6 @@
     "rate_limit_strategy": "wait",
     "upgrade_dependencies": true,
     "report_usage": true,
-<<<<<<< HEAD
     "logging_level": 20,
     "help_message": "此机器人通过调用大型语言模型生成回复，不具有情感。\n你可以用自然语言与其交流，回复的消息中[GPT]开头的为模型生成的语言，[bot]开头的为程序提示。\n欢迎到github.com/RockChinQ/QChatGPT 给个star"
-=======
-    "logging_level": 20
->>>>>>> a68e29df
 }