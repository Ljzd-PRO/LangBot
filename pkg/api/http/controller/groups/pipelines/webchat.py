import json

import quart

from ... import group


@group.group_class('webchat', '/api/v1/pipelines/<pipeline_uuid>/chat')
class WebChatDebugRouterGroup(group.RouterGroup):
    async def initialize(self) -> None:
        @self.route('/send', methods=['POST'])
        async def send_message(pipeline_uuid: str) -> str:
<<<<<<< HEAD
            """发送调试消息到流水线"""
=======
            """Send a message to the pipeline for debugging"""
>>>>>>> 7f25d615

            async def stream_generator(generator):
                async for message in generator:
                    yield f'data: {json.dumps({"message": message})}\n\n'
                yield 'data: {"type": "end"}\n\n'

            try:
                data = await quart.request.get_json()
                session_type = data.get('session_type', 'person')
                message_chain_obj = data.get('message', [])
                is_stream = data.get('is_stream', False)

                if not message_chain_obj:
                    return self.http_status(400, -1, 'message is required')

                if session_type not in ['person', 'group']:
                    return self.http_status(400, -1, 'session_type must be person or group')

                webchat_adapter = self.ap.platform_mgr.webchat_proxy_bot.adapter

                if not webchat_adapter:
                    return self.http_status(404, -1, 'WebChat adapter not found')

                if is_stream:
                    generator = webchat_adapter.send_webchat_message(
                        pipeline_uuid, session_type, message_chain_obj, is_stream
                    )

                    return quart.Response(stream_generator(generator), mimetype='text/event-stream')

                else:
                    # result = await webchat_adapter.send_webchat_message(pipeline_uuid, session_type, message_chain_obj)
                    result = None
                    async for message in webchat_adapter.send_webchat_message(
                        pipeline_uuid, session_type, message_chain_obj
                    ):
                        result = message
                    if result is not None:
                        return self.success(
                            data={
                                'message': result,
                            }
                        )
                    else:
                        return self.http_status(400, -1, 'message is required')

            except Exception as e:
                return self.http_status(500, -1, f'Internal server error: {str(e)}')

        @self.route('/messages/<session_type>', methods=['GET'])
        async def get_messages(pipeline_uuid: str, session_type: str) -> str:
            """Get the message history of the pipeline for debugging"""
            try:
                if session_type not in ['person', 'group']:
                    return self.http_status(400, -1, 'session_type must be person or group')

                webchat_adapter = self.ap.platform_mgr.webchat_proxy_bot.adapter

                if not webchat_adapter:
                    return self.http_status(404, -1, 'WebChat adapter not found')

                messages = webchat_adapter.get_webchat_messages(pipeline_uuid, session_type)

                return self.success(data={'messages': messages})

            except Exception as e:
                return self.http_status(500, -1, f'Internal server error: {str(e)}')

        @self.route('/reset/<session_type>', methods=['POST'])
        async def reset_session(session_type: str) -> str:
            """Reset the debug session"""
            try:
                if session_type not in ['person', 'group']:
                    return self.http_status(400, -1, 'session_type must be person or group')

                webchat_adapter = None
                for bot in self.ap.platform_mgr.bots:
                    if hasattr(bot.adapter, '__class__') and bot.adapter.__class__.__name__ == 'WebChatAdapter':
                        webchat_adapter = bot.adapter
                        break

                if not webchat_adapter:
                    return self.http_status(404, -1, 'WebChat adapter not found')

                webchat_adapter.reset_debug_session(session_type)

                return self.success(data={'message': 'Session reset successfully'})

            except Exception as e:
                return self.http_status(500, -1, f'Internal server error: {str(e)}')<|MERGE_RESOLUTION|>--- conflicted
+++ resolved
@@ -10,11 +10,7 @@
     async def initialize(self) -> None:
         @self.route('/send', methods=['POST'])
         async def send_message(pipeline_uuid: str) -> str:
-<<<<<<< HEAD
-            """发送调试消息到流水线"""
-=======
             """Send a message to the pipeline for debugging"""
->>>>>>> 7f25d615
 
             async def stream_generator(generator):
                 async for message in generator:
