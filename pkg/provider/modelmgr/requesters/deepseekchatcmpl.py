--- conflicted
+++ resolved
@@ -54,13 +54,7 @@
 
         if resp is None:
             raise errors.RequesterError('接口返回为空，请确定模型提供商服务是否正常')
-<<<<<<< HEAD
-        pipeline_config = query.pipeline_config
-        # 处理请求结果
-        message = await self._make_msg(resp, pipeline_config)
-=======
         # 处理请求结果
         message = await self._make_msg(resp, remove_think)
->>>>>>> 7f25d615
 
         return message