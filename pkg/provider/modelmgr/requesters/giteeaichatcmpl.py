--- conflicted
+++ resolved
@@ -50,25 +50,15 @@
 
         resp = await self._req(args, extra_body=extra_args)
 
-<<<<<<< HEAD
-        pipeline_config = query.pipeline_config
-
-        message = await self._make_msg(resp, pipeline_config)
-=======
 
         message = await self._make_msg(resp, remove_think)
->>>>>>> 7f25d615
 
         return message
 
     async def _make_msg(
         self,
         chat_completion: chat_completion.ChatCompletion,
-<<<<<<< HEAD
-        pipeline_config: dict[str, typing.Any] = {'trigger': {'misc': {'remove_think': False}}},
-=======
         remove_think: bool,
->>>>>>> 7f25d615
     ) -> llm_entities.Message:
         chatcmpl_message = chat_completion.choices[0].message.model_dump()
         # print(chatcmpl_message.keys(), chatcmpl_message.values())
@@ -80,11 +70,7 @@
         reasoning_content = chatcmpl_message['reasoning_content'] if 'reasoning_content' in chatcmpl_message else None
 
         # deepseek的reasoner模型
-<<<<<<< HEAD
-        if pipeline_config['trigger'].get('misc', '').get('remove_think'):
-=======
         if remove_think:
->>>>>>> 7f25d615
             chatcmpl_message['content'] = re.sub(
                 r'<think>.*?</think>', '', chatcmpl_message['content'], flags=re.DOTALL
             )
@@ -100,11 +86,7 @@
 
     async def _make_msg_chunk(
         self,
-<<<<<<< HEAD
-        pipeline_config: dict[str, typing.Any],
-=======
         remove_think: bool,
->>>>>>> 7f25d615
         chat_completion: chat_completion.ChatCompletion,
         idx: int,
     ) -> llm_entities.MessageChunk:
@@ -128,11 +110,7 @@
         # print(reasoning_content)
 
         # deepseek的reasoner模型
-<<<<<<< HEAD
-        if pipeline_config['trigger'].get('misc', '').get('remove_think'):
-=======
         if remove_think:
->>>>>>> 7f25d615
             if delta['content'] == '<think>':
                 self.is_think = True
                 delta['content'] = ''
@@ -158,10 +136,7 @@
         use_model: requester.RuntimeLLMModel,
         use_funcs: list[tools_entities.LLMFunction] = None,
         extra_args: dict[str, typing.Any] = {},
-<<<<<<< HEAD
-=======
         remove_think: bool = False,
->>>>>>> 7f25d615
     ) -> llm_entities.Message | typing.AsyncGenerator[llm_entities.MessageChunk, None]:
         self.client.api_key = use_model.token_mgr.get_token()
 
@@ -193,16 +168,9 @@
         chunk_idx = 0
         self.is_content = False
         tool_calls_map: dict[str, llm_entities.ToolCall] = {}
-<<<<<<< HEAD
-        pipeline_config = query.pipeline_config
-        async for chunk in self._req_stream(args, extra_body=extra_args):
-            # 处理流式消息
-            delta_message = await self._make_msg_chunk(pipeline_config, chunk, chunk_idx)
-=======
         async for chunk in self._req_stream(args, extra_body=extra_args):
             # 处理流式消息
             delta_message = await self._make_msg_chunk(remove_think, chunk, chunk_idx)
->>>>>>> 7f25d615
             if delta_message.content:
                 current_content += delta_message.content
                 delta_message.content = current_content
