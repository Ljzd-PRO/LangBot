from __future__ import annotations

import asyncio
import typing

import openai
import openai.types.chat.chat_completion as chat_completion
import httpx

from .. import errors, requester
from ....core import entities as core_entities
from ... import entities as llm_entities
from ...tools import entities as tools_entities


class OpenAIChatCompletions(requester.LLMAPIRequester):
    """OpenAI ChatCompletion API 请求器"""

    client: openai.AsyncClient

    default_config: dict[str, typing.Any] = {
        'base_url': 'https://api.openai.com/v1',
        'timeout': 120,
    }

    async def initialize(self):
        self.client = openai.AsyncClient(
<<<<<<< HEAD
            api_key='',
            base_url=self.requester_cfg['base_url'],
=======
            api_key="",
            base_url=self.requester_cfg['base-url'].replace(' ', ''),
>>>>>>> 245d7601
            timeout=self.requester_cfg['timeout'],
            http_client=httpx.AsyncClient(
                trust_env=True, timeout=self.requester_cfg['timeout']
            ),
        )

    async def _req(
        self,
        args: dict,
        extra_body: dict = {},
    ) -> chat_completion.ChatCompletion:
        return await self.client.chat.completions.create(**args, extra_body=extra_body)

    async def _make_msg(
        self,
        chat_completion: chat_completion.ChatCompletion,
    ) -> llm_entities.Message:
        chatcmpl_message = chat_completion.choices[0].message.model_dump()

        # 确保 role 字段存在且不为 None
        if 'role' not in chatcmpl_message or chatcmpl_message['role'] is None:
            chatcmpl_message['role'] = 'assistant'

        reasoning_content = chatcmpl_message['reasoning_content'] if 'reasoning_content' in chatcmpl_message else None
        
        # deepseek的reasoner模型
        if reasoning_content is not None:
            chatcmpl_message['content'] = "<think>\n" + reasoning_content + "\n</think>\n"+ chatcmpl_message['content']

        message = llm_entities.Message(**chatcmpl_message)

        return message

    async def _closure(
        self,
        query: core_entities.Query,
        req_messages: list[dict],
        use_model: requester.RuntimeLLMModel,
        use_funcs: list[tools_entities.LLMFunction] = None,
        extra_args: dict[str, typing.Any] = {},
    ) -> llm_entities.Message:
        self.client.api_key = use_model.token_mgr.get_token()

<<<<<<< HEAD
        args = extra_args.copy()
        args['model'] = use_model.model_entity.name
=======
        args = {}
        args["model"] = use_model.name if use_model.model_name is None else use_model.model_name
>>>>>>> 245d7601

        if use_funcs:
            tools = await self.ap.tool_mgr.generate_tools_for_openai(use_funcs)

            if tools:
                args['tools'] = tools

        # 设置此次请求中的messages
        messages = req_messages.copy()

        # 检查vision
        for msg in messages:
            if 'content' in msg and isinstance(msg['content'], list):
                for me in msg['content']:
                    if me['type'] == 'image_base64':
                        me['image_url'] = {'url': me['image_base64']}
                        me['type'] = 'image_url'
                        del me['image_base64']

        args['messages'] = messages

        # 发送请求
        resp = await self._req(args, extra_body=self.requester_cfg['args'])

        # 处理请求结果
        message = await self._make_msg(resp)

        return message

    async def invoke_llm(
        self,
        query: core_entities.Query,
        model: requester.RuntimeLLMModel,
        messages: typing.List[llm_entities.Message],
        funcs: typing.List[tools_entities.LLMFunction] = None,
        extra_args: dict[str, typing.Any] = {},
    ) -> llm_entities.Message:
        req_messages = []  # req_messages 仅用于类内，外部同步由 query.messages 进行
        for m in messages:
            msg_dict = m.dict(exclude_none=True)
            content = msg_dict.get('content')
            if isinstance(content, list):
                # 检查 content 列表中是否每个部分都是文本
                if all(
                    isinstance(part, dict) and part.get('type') == 'text'
                    for part in content
                ):
                    # 将所有文本部分合并为一个字符串
                    msg_dict['content'] = '\n'.join(part['text'] for part in content)
            req_messages.append(msg_dict)

        try:
            return await self._closure(
                query=query,
                req_messages=req_messages,
                use_model=model,
                use_funcs=funcs,
                extra_args=extra_args,
            )
        except asyncio.TimeoutError:
            raise errors.RequesterError('请求超时')
        except openai.BadRequestError as e:
            if 'context_length_exceeded' in e.message:
                raise errors.RequesterError(f'上文过长，请重置会话: {e.message}')
            else:
                raise errors.RequesterError(f'请求参数错误: {e.message}')
        except openai.AuthenticationError as e:
            raise errors.RequesterError(f'无效的 api-key: {e.message}')
        except openai.NotFoundError as e:
            raise errors.RequesterError(f'请求路径错误: {e.message}')
        except openai.RateLimitError as e:
            raise errors.RequesterError(f'请求过于频繁或余额不足: {e.message}')
        except openai.APIError as e:
            raise errors.RequesterError(f'请求错误: {e.message}')<|MERGE_RESOLUTION|>--- conflicted
+++ resolved
@@ -25,13 +25,8 @@
 
     async def initialize(self):
         self.client = openai.AsyncClient(
-<<<<<<< HEAD
             api_key='',
-            base_url=self.requester_cfg['base_url'],
-=======
-            api_key="",
             base_url=self.requester_cfg['base-url'].replace(' ', ''),
->>>>>>> 245d7601
             timeout=self.requester_cfg['timeout'],
             http_client=httpx.AsyncClient(
                 trust_env=True, timeout=self.requester_cfg['timeout']
@@ -55,11 +50,20 @@
         if 'role' not in chatcmpl_message or chatcmpl_message['role'] is None:
             chatcmpl_message['role'] = 'assistant'
 
-        reasoning_content = chatcmpl_message['reasoning_content'] if 'reasoning_content' in chatcmpl_message else None
-        
+        reasoning_content = (
+            chatcmpl_message['reasoning_content']
+            if 'reasoning_content' in chatcmpl_message
+            else None
+        )
+
         # deepseek的reasoner模型
         if reasoning_content is not None:
-            chatcmpl_message['content'] = "<think>\n" + reasoning_content + "\n</think>\n"+ chatcmpl_message['content']
+            chatcmpl_message['content'] = (
+                '<think>\n'
+                + reasoning_content
+                + '\n</think>\n'
+                + chatcmpl_message['content']
+            )
 
         message = llm_entities.Message(**chatcmpl_message)
 
@@ -75,13 +79,8 @@
     ) -> llm_entities.Message:
         self.client.api_key = use_model.token_mgr.get_token()
 
-<<<<<<< HEAD
         args = extra_args.copy()
         args['model'] = use_model.model_entity.name
-=======
-        args = {}
-        args["model"] = use_model.name if use_model.model_name is None else use_model.model_name
->>>>>>> 245d7601
 
         if use_funcs:
             tools = await self.ap.tool_mgr.generate_tools_for_openai(use_funcs)
