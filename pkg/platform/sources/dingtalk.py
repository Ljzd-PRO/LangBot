from re import S
import traceback
import typing
from libs.dingtalk_api.dingtalkevent import DingTalkEvent
from pkg.platform.types import message as platform_message
from pkg.platform.adapter import MessagePlatformAdapter
from .. import adapter
from ...core import app
from ..types import events as platform_events
from ..types import entities as platform_entities
from libs.dingtalk_api.api import DingTalkClient
import datetime
from ..logger import EventLogger


class DingTalkMessageConverter(adapter.MessageConverter):
    @staticmethod
    async def yiri2target(message_chain: platform_message.MessageChain):
        content = ''
        at = False
        for msg in message_chain:
            if type(msg) is platform_message.At:
                at = True
            if type(msg) is platform_message.Plain:
                content += msg.text
        return content, at

    @staticmethod
    async def target2yiri(event: DingTalkEvent, bot_name: str):
        yiri_msg_list = []
        yiri_msg_list.append(
            platform_message.Source(id=event.incoming_message.message_id, time=datetime.datetime.now())
        )

        for atUser in event.incoming_message.at_users:
            if atUser.dingtalk_id == event.incoming_message.chatbot_user_id:
                yiri_msg_list.append(platform_message.At(target=bot_name))

        if event.content:
            text_content = event.content.replace('@' + bot_name, '')
            yiri_msg_list.append(platform_message.Plain(text=text_content))
        if event.picture:
            yiri_msg_list.append(platform_message.Image(base64=event.picture))
        if event.audio:
            yiri_msg_list.append(platform_message.Voice(base64=event.audio))

        chain = platform_message.MessageChain(yiri_msg_list)

        return chain


class DingTalkEventConverter(adapter.EventConverter):
    @staticmethod
    async def yiri2target(event: platform_events.MessageEvent):
        return event.source_platform_object

    @staticmethod
    async def target2yiri(event: DingTalkEvent, bot_name: str):
        message_chain = await DingTalkMessageConverter.target2yiri(event, bot_name)

        if event.conversation == 'FriendMessage':
            return platform_events.FriendMessage(
                sender=platform_entities.Friend(
                    id=event.incoming_message.sender_id,
                    nickname=event.incoming_message.sender_nick,
                    remark='',
                ),
                message_chain=message_chain,
                time=event.incoming_message.create_at,
                source_platform_object=event,
            )
        elif event.conversation == 'GroupMessage':
            sender = platform_entities.GroupMember(
                id=event.incoming_message.sender_id,
                member_name=event.incoming_message.sender_nick,
                permission='MEMBER',
                group=platform_entities.Group(
                    id=event.incoming_message.conversation_id,
                    name=event.incoming_message.conversation_title,
                    permission=platform_entities.Permission.Member,
                ),
                special_title='',
                join_timestamp=0,
                last_speak_timestamp=0,
                mute_time_remaining=0,
            )
            time = event.incoming_message.create_at
            return platform_events.GroupMessage(
                sender=sender,
                message_chain=message_chain,
                time=time,
                source_platform_object=event,
            )


class DingTalkAdapter(adapter.MessagePlatformAdapter):
    bot: DingTalkClient
    ap: app.Application
    bot_account_id: str
    message_converter: DingTalkMessageConverter = DingTalkMessageConverter()
    event_converter: DingTalkEventConverter = DingTalkEventConverter()
    config: dict
<<<<<<< HEAD
    card_instance_id_dict: dict
=======
    card_instance_id_dict: dict  # 回复卡片消息字典，key为消息id，value为回复卡片实例id，用于在流式消息时判断是否发送到指定卡片
    seq: int  # 消息顺序，直接以seq作为标识
>>>>>>> 7f25d615

    def __init__(self, config: dict, ap: app.Application, logger: EventLogger):
        self.config = config
        self.ap = ap
        self.logger = logger
        self.card_instance_id_dict = {}
<<<<<<< HEAD
=======
        self.seq = 1
>>>>>>> 7f25d615
        required_keys = [
            'client_id',
            'client_secret',
            'robot_name',
            'robot_code',
        ]
        missing_keys = [key for key in required_keys if key not in config]
        if missing_keys:
            raise Exception('钉钉缺少相关配置项，请查看文档或联系管理员')

        self.bot_account_id = self.config['robot_name']

        self.bot = DingTalkClient(
            client_id=config['client_id'],
            client_secret=config['client_secret'],
            robot_name=config['robot_name'],
            robot_code=config['robot_code'],
            markdown_card=config['markdown_card'],
            logger=self.logger,
        )

    async def reply_message(
        self,
        message_source: platform_events.MessageEvent,
        message: platform_message.MessageChain,
        quote_origin: bool = False,
    ):
        event = await DingTalkEventConverter.yiri2target(
            message_source,
        )
        incoming_message = event.incoming_message

        content, at = await DingTalkMessageConverter.yiri2target(message)
        await self.bot.send_message(content, incoming_message, at)

    async def reply_message_chunk(
        self,
        message_source: platform_events.MessageEvent,
        message_id: int,
        message: platform_message.MessageChain,
        quote_origin: bool = False,
        is_final: bool = False,
    ):
        # event = await DingTalkEventConverter.yiri2target(
        #     message_source,
        # )
        # incoming_message = event.incoming_message

        # msg_id = incoming_message.message_id
<<<<<<< HEAD

        content, at = await DingTalkMessageConverter.yiri2target(message)

        card_instance, card_instance_id = self.card_instance_id_dict[message_id]
        # print(card_instance_id)
        await self.bot.send_card_message(card_instance, card_instance_id, content, is_final)
        if is_final:
            self.card_instance_id_dict.pop(message_id)
=======
        self.seq += 1
        if (self.seq - 1) % 8 == 0 or is_final:
            content, at = await DingTalkMessageConverter.yiri2target(message)

            card_instance, card_instance_id = self.card_instance_id_dict[message_id]
            # print(card_instance_id)
            await self.bot.send_card_message(card_instance, card_instance_id, content, is_final)
            if is_final:
                self.seq = 1  # 消息回复结束之后重置seq
                self.card_instance_id_dict.pop(message_id)  # 消息回复结束之后删除卡片实例id
>>>>>>> 7f25d615

    async def send_message(self, target_type: str, target_id: str, message: platform_message.MessageChain):
        content = await DingTalkMessageConverter.yiri2target(message)
        if target_type == 'person':
            await self.bot.send_proactive_message_to_one(target_id, content)
        if target_type == 'group':
            await self.bot.send_proactive_message_to_group(target_id, content)

    async def is_stream_output_supported(self) -> bool:
        is_stream = False
        if self.config.get('enable-stream-reply', None):
            is_stream = True
        return is_stream

    async def create_message_card(self, message_id, event):
        card_template_id = self.config['card_template_id']
        incoming_message = event.source_platform_object.incoming_message
        # message_id = incoming_message.message_id
        card_instance, card_instance_id = await self.bot.create_and_card(card_template_id, incoming_message)
        self.card_instance_id_dict[message_id] = (card_instance, card_instance_id)
        return True

    def register_listener(
        self,
        event_type: typing.Type[platform_events.Event],
        callback: typing.Callable[[platform_events.Event, adapter.MessagePlatformAdapter], None],
    ):
        async def on_message(event: DingTalkEvent):
            try:
                return await callback(
                    await self.event_converter.target2yiri(event, self.config['robot_name']),
                    self,
                )
            except Exception:
                await self.logger.error(f'Error in dingtalk callback: {traceback.format_exc()}')

        if event_type == platform_events.FriendMessage:
            self.bot.on_message('FriendMessage')(on_message)
        elif event_type == platform_events.GroupMessage:
            self.bot.on_message('GroupMessage')(on_message)

    async def run_async(self):
        await self.bot.start()

    async def kill(self) -> bool:
        return False

    async def unregister_listener(
        self,
        event_type: type,
        callback: typing.Callable[[platform_events.Event, MessagePlatformAdapter], None],
    ):
        return super().unregister_listener(event_type, callback)<|MERGE_RESOLUTION|>--- conflicted
+++ resolved
@@ -100,22 +100,15 @@
     message_converter: DingTalkMessageConverter = DingTalkMessageConverter()
     event_converter: DingTalkEventConverter = DingTalkEventConverter()
     config: dict
-<<<<<<< HEAD
-    card_instance_id_dict: dict
-=======
     card_instance_id_dict: dict  # 回复卡片消息字典，key为消息id，value为回复卡片实例id，用于在流式消息时判断是否发送到指定卡片
     seq: int  # 消息顺序，直接以seq作为标识
->>>>>>> 7f25d615
 
     def __init__(self, config: dict, ap: app.Application, logger: EventLogger):
         self.config = config
         self.ap = ap
         self.logger = logger
         self.card_instance_id_dict = {}
-<<<<<<< HEAD
-=======
         self.seq = 1
->>>>>>> 7f25d615
         required_keys = [
             'client_id',
             'client_secret',
@@ -165,16 +158,6 @@
         # incoming_message = event.incoming_message
 
         # msg_id = incoming_message.message_id
-<<<<<<< HEAD
-
-        content, at = await DingTalkMessageConverter.yiri2target(message)
-
-        card_instance, card_instance_id = self.card_instance_id_dict[message_id]
-        # print(card_instance_id)
-        await self.bot.send_card_message(card_instance, card_instance_id, content, is_final)
-        if is_final:
-            self.card_instance_id_dict.pop(message_id)
-=======
         self.seq += 1
         if (self.seq - 1) % 8 == 0 or is_final:
             content, at = await DingTalkMessageConverter.yiri2target(message)
@@ -185,7 +168,6 @@
             if is_final:
                 self.seq = 1  # 消息回复结束之后重置seq
                 self.card_instance_id_dict.pop(message_id)  # 消息回复结束之后删除卡片实例id
->>>>>>> 7f25d615
 
     async def send_message(self, target_type: str, target_id: str, message: platform_message.MessageChain):
         content = await DingTalkMessageConverter.yiri2target(message)
