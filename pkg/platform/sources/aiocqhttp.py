--- conflicted
+++ resolved
@@ -76,12 +76,7 @@
         return msg_list, msg_id, msg_time
 
     @staticmethod
-<<<<<<< HEAD
-    async def target2yiri(message: str, message_id: int = -1, bot=None):
-        print(message)
-=======
     async def target2yiri(message: str, message_id: int = -1, bot: aiocqhttp.CQHttp = None):
->>>>>>> 7f25d615
         message = aiocqhttp.Message(message)
 
         def get_face_name(face_id):
@@ -275,17 +270,6 @@
                 )
                 yiri_msg_list.append(reply_msg)
 
-<<<<<<< HEAD
-            elif msg.type == 'file':
-                # file_name = msg.data['file']
-                file_id = msg.data['file_id']
-                file_data = await bot.get_file(file_id=file_id)
-                file_name = file_data.get('file_name')
-                # file_path = file_data.get('file')
-                file_url = file_data.get('file_url')
-                file_size = file_data.get('file_size')
-                yiri_msg_list.append(platform_message.File(id=file_id, name=file_name, url=file_url, size=file_size))
-=======
             # 这里下载所有文件会导致下载文件过多，暂时不下载
             # elif msg.type == 'file':
             #     # file_name = msg.data['file']
@@ -296,7 +280,6 @@
             #     file_url = file_data.get('file_url')
             #     file_size = file_data.get('file_size')
             #     yiri_msg_list.append(platform_message.File(id=file_id, name=file_name,url=file_url,size=file_size))
->>>>>>> 7f25d615
             elif msg.type == 'face':
                 face_id = msg.data['id']
                 face_name = msg.data['raw']['faceText']
