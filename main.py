--- conflicted
+++ resolved
@@ -115,8 +115,21 @@
             setattr(config, key, getattr(config_template, key))
             logging.warning("[{}]不存在".format(key))
             is_integrity = False
+    
     if not is_integrity:
         logging.warning("配置文件不完整，请依据config-template.py检查config.py")
+
+    # 检查override.json覆盖
+    if os.path.exists("override.json"):
+        override_json = json.load(open("override.json", "r", encoding="utf-8"))
+        for key in override_json:
+            if hasattr(config, key):
+                setattr(config, key, override_json[key])
+                logging.info("覆写配置[{}]为[{}]".format(key, override_json[key]))
+            else:
+                logging.error("无法覆写配置[{}]为[{}]，该配置不存在，请检查override.json是否正确".format(key, override_json[key]))
+
+    if not is_integrity:
         logging.warning("以上配置已被设为默认值，将在5秒后继续启动... ")
         time.sleep(5)
 
@@ -147,39 +160,7 @@
     try:
 
         sh = reset_logging()
-
-<<<<<<< HEAD
         pkg.utils.context.context['logger_handler'] = sh
-=======
-        # 配置完整性校验
-        is_integrity = True
-        config_template = importlib.import_module('config-template')
-        for key in dir(config_template):
-            if not key.startswith("__") and not hasattr(config, key):
-                setattr(config, key, getattr(config_template, key))
-                logging.warning("[{}]不存在".format(key))
-                is_integrity = False
-
-        if not is_integrity:
-            logging.warning("配置文件不完整，请依据config-template.py检查config.py")
-            logging.warning("以上配置已被设为默认值，将在5秒后继续启动... ")
-
-        # 检查override.json覆盖
-        if os.path.exists("override.json"):
-            override_json = json.load(open("override.json", "r", encoding="utf-8"))
-            for key in override_json:
-                if hasattr(config, key):
-                    setattr(config, key, override_json[key])
-                    logging.info("覆写配置[{}]为[{}]".format(key, override_json[key]))
-                else:
-                    logging.error("无法覆写配置[{}]为[{}]，该配置不存在，请检查override.json是否正确".format(key, override_json[key]))
-
-        if not is_integrity:
-            time.sleep(5)
-
-        import pkg.utils.context
-        pkg.utils.context.set_config(config)
->>>>>>> 9270dc2c
 
         # 检查是否设置了管理员
         if not (hasattr(config, 'admin_qq') and config.admin_qq != 0):
@@ -291,15 +272,13 @@
             #     run_bot_wrapper
             # )
     finally:
-<<<<<<< HEAD
-=======
         # 判断若是Windows，输出选择模式可能会暂停程序的警告
         if os.name == 'nt':
             time.sleep(2)
             logging.info("您正在使用Windows系统，若命令行窗口处于“选择”模式，程序可能会被暂停，此时请右键点击窗口空白区域使其取消选择模式。")
 
         time.sleep(12)
->>>>>>> 9270dc2c
+        
         if first_time_init:
             if not known_exception_caught:
                 logging.info('程序启动完成,如长时间未显示 ”成功登录到账号xxxxx“ ,并且不回复消息,请查看 '
@@ -338,8 +317,6 @@
     except Exception as e:
         logging.warning("检查更新失败:{}".format(e))
 
-<<<<<<< HEAD
-=======
     try:
         import pkg.utils.announcement as announcement
         new_announcement = announcement.fetch_new()
@@ -349,8 +326,6 @@
         logging.warning("获取公告失败:{}".format(e))
 
     return qqbot
-
->>>>>>> 9270dc2c
 
 def stop():
     import pkg.qqbot.manager
@@ -434,10 +409,7 @@
         updater.update_all(cli=True)
         sys.exit(0)
 
-<<<<<<< HEAD
     # 关闭urllib的http警告
-=======
->>>>>>> 9270dc2c
     requests.packages.urllib3.disable_warnings(InsecureRequestWarning)
 
     pkg.utils.context.get_thread_ctl().submit_sys_task(
